{
  "private": true,
  "scripts": {
    "build:clean": "rimraf dist && mkdirp dist",
    "build:quiet": "yarn build:clean && cross-env NODE_ENV=development webpack",
    "build": "yarn build:quiet --progress",
    "build-prod:quiet": "yarn build:clean && yarn build-photon && cross-env NODE_ENV=production webpack",
    "build-prod": "yarn build-prod:quiet --progress",
    "build-photon": "webpack --config res/photon/webpack.config.js",
    "lint": "run-p lint-js lint-css",
    "lint-js": "eslint *.js bin src --report-unused-disable-directives",
    "lint-fix-js": "yarn lint-js --fix",
    "lint-css": "stylelint \"src/**/*.css\" \"res/**/*.css\"",
    "lint-fix-css": "yarn lint-css --fix",
    "prettier-json": "prettier --write src/**/*.json",
    "flow": "flow --max-warnings 0",
    "flow:ci": "flow check --max-warnings 0",
    "flow-stop": "flow stop",
    "flow-coverage": "flow-coverage-report -i 'src/**/*.js' -t html -t text",
    "flow-generate-libdefs": "flow-typed install --libdefDir src/types/libdef",
    "init-docs": "gitbook install ./docs-user",
    "license-check": "devtools-license-check",
    "preinstall": "node bin/pre-install.js",
    "publish": "rimraf public_html && cp -r dist public_html",
    "serve-static": "ws -d dist/ -s index.html -p 4242",
    "start": "yarn build:clean && cross-env NODE_ENV=development node server.js",
    "start-prod": "yarn build-prod && yarn serve-static",
    "start-examples": "ws -d examples/ -s index.html -p 4242",
    "start-docs": "docsify serve ./docs-user",
    "start-photon": "node res/photon/server",
    "test": "cross-env LC_ALL=C NODE_ENV=test jest",
    "test-all": "run-p --max-parallel 4 flow license-check lint test test-alex test-lockfile",
    "test-all:ci": "run-p --max-parallel 4 flow:ci license-check lint test test-alex test-lockfile",
    "test-build-coverage": "jest --coverage --coverageReporters=html",
    "test-serve-coverage": "ws -d coverage/ -p 4343",
    "test-coverage": "run-s test-build-coverage test-serve-coverage",
    "test-alex": "alex ./docs-* *.md",
    "test-lockfile": "lockfile-lint --path yarn.lock --allowed-hosts yarn --validate-https",
    "test-debug": "node --inspect-brk node_modules/.bin/jest --runInBand"
  },
  "license": "MPL-2.0",
  "repository": {
    "type": "git",
    "url": "https://github.com/firefox-devtools/profiler"
  },
  "dependencies": {
    "@fluent/bundle": "^0.16.0",
    "@fluent/langneg": "^0.5.0",
    "@fluent/react": "^0.13.0",
    "array-move": "^3.0.1",
    "array-range": "^1.0.1",
    "clamp": "^1.0.1",
    "classnames": "^2.2.6",
    "common-tags": "^1.8.0",
    "copy-to-clipboard": "^3.1.0",
    "escape-string-regexp": "^4.0.0",
    "gecko-profiler-demangle": "^0.2.0",
<<<<<<< HEAD
    "idb": "^5.0.7",
    "intl-pluralrules": "^1.2.2",
=======
    "idb": "^5.0.8",
>>>>>>> d5c8086d
    "jszip": "^3.5.0",
    "memoize-immutable": "^3.0.0",
    "mixedtuplemap": "^1.0.0",
    "namedtuplemap": "^1.0.0",
    "offline-plugin": "^5.0.7",
    "photon-colors": "^3.3.2",
    "prop-types": "^15.7.2",
    "query-string": "^6.13.7",
    "react": "^17.0.1",
    "react-contextmenu": "~2.14.0",
    "react-dom": "^17.0.1",
    "react-redux": "^7.2.2",
    "react-splitter-layout": "^4.0.0",
    "react-transition-group": "^4.4.1",
    "redux": "^4.0.5",
    "redux-logger": "^3.0.6",
    "redux-thunk": "^2.2.0",
    "reselect": "^4.0.0",
    "url": "^0.11.0",
    "weaktuplemap": "^1.0.0"
  },
  "devDependencies": {
    "@babel/cli": "^7.12.8",
    "@babel/core": "^7.12.9",
    "@babel/plugin-proposal-class-properties": "^7.12.1",
    "@babel/plugin-proposal-object-rest-spread": "^7.12.1",
    "@babel/polyfill": "^7.12.1",
    "@babel/preset-env": "^7.12.7",
    "@babel/preset-flow": "^7.12.1",
    "@babel/preset-react": "^7.12.7",
    "@testing-library/jest-dom": "^5.11.5",
    "@testing-library/react": "^11.1.2",
    "alex": "^9.1.0",
    "babel-eslint": "^10.0.1",
    "babel-jest": "^26.6.3",
    "babel-loader": "^8.2.1",
    "babel-plugin-module-resolver": "^4.0.0",
    "browserslist": "^4.14.7",
    "caniuse-lite": "^1.0.30001158",
    "circular-dependency-plugin": "^5.2.1",
    "copy-webpack-plugin": "^6.3.2",
    "cross-env": "^7.0.2",
    "css-loader": "^4.3.0",
    "cssnano": "^4.1.10",
    "devtools-license-check": "^0.8.0",
    "docsify-cli": "^4.4.2",
    "eslint": "^7.14.0",
    "eslint-config-prettier": "^6.15.0",
    "eslint-import-resolver-alias": "^1.1.2",
    "eslint-plugin-babel": "^5.3.1",
    "eslint-plugin-flowtype": "^5.2.0",
    "eslint-plugin-import": "^2.22.1",
    "eslint-plugin-jest": "^24.1.3",
    "eslint-plugin-jest-dom": "^3.3.0",
    "eslint-plugin-jest-formatting": "^2.0.0",
    "eslint-plugin-prettier": "^3.1.4",
    "eslint-plugin-react": "^7.21.5",
    "eslint-plugin-testing-library": "^3.10.1",
    "fake-indexeddb": "^3.1.2",
    "file-loader": "^6.2.0",
    "flow-bin": "^0.96.0",
    "flow-coverage-report": "^0.8.0",
    "flow-typed": "^3.2.1",
    "glob": "^7.1.3",
    "html-webpack-plugin": "^4.5.0",
    "husky": "^4.3.0",
    "jest": "^26.6.3",
    "json-loader": "^0.5.7",
    "local-web-server": "^4.2.1",
    "lockfile-lint": "^4.3.7",
    "mkdirp": "^1.0.4",
    "npm-run-all": "^4.1.5",
    "postcss-loader": "^4.1.0",
    "prettier": "^1.16.4",
    "raw-loader": "^4.0.2",
    "rimraf": "^3.0.2",
    "style-loader": "^1.3.0",
    "stylelint": "^13.8.0",
    "stylelint-config-idiomatic-order": "^8.1.0",
    "stylelint-config-prettier": "^8.0.2",
    "stylelint-config-standard": "^20.0.0",
    "stylelint-prettier": "^1.0.6",
    "webpack": "^4.44.2",
    "webpack-cli": "^3.3.12",
    "webpack-dev-server": "^3.11.0"
  },
  "jest": {
    "collectCoverageFrom": [
      "src/**/*.{js,jsx}",
      "!**/node_modules/**",
      "!src/types/libdef/**"
    ],
    "moduleFileExtensions": [
      "js",
      "jsx"
    ],
    "moduleDirectories": [
      "node_modules"
    ],
    "moduleNameMapper": {
      "\\.(jpg|jpeg|png|gif|eot|otf|webp|svg|ttf|woff|woff2|mp4|webm|wav|mp3|m4a|aac|oga)$": "<rootDir>/src/test/fixtures/mocks/file-mock.js",
      "\\.(css|less)$": "<rootDir>/src/test/fixtures/mocks/style-mock.js"
    },
    "setupFilesAfterEnv": [
      "./src/test/setup.js"
    ],
    "verbose": false
  },
  "husky": {
    "hooks": {
      "post-checkout": "node bin/post-checkout.js",
      "post-merge": "node bin/post-merge.js",
      "post-rewrite": "node bin/post-rewrite.js",
      "pre-push": "yarn test-all"
    }
  }
}<|MERGE_RESOLUTION|>--- conflicted
+++ resolved
@@ -55,12 +55,8 @@
     "copy-to-clipboard": "^3.1.0",
     "escape-string-regexp": "^4.0.0",
     "gecko-profiler-demangle": "^0.2.0",
-<<<<<<< HEAD
-    "idb": "^5.0.7",
+    "idb": "^5.0.8",
     "intl-pluralrules": "^1.2.2",
-=======
-    "idb": "^5.0.8",
->>>>>>> d5c8086d
     "jszip": "^3.5.0",
     "memoize-immutable": "^3.0.0",
     "mixedtuplemap": "^1.0.0",
